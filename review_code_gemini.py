import json
import os
from typing import List, Dict, Any
import google.generativeai as Client
from github import Github
import difflib
import fnmatch
from unidiff import Hunk, PatchedFile, PatchSet

GITHUB_TOKEN = os.environ.get("GITHUB_TOKEN")

# Initialize GitHub and Gemini clients
gh = Github(GITHUB_TOKEN)
gemini_client = Client.configure(api_key=os.environ.get('GEMINI_API_KEY'))


class PRDetails:
    def __init__(self, owner: str, repo: str, pull_number: int, title: str, description: str):
        self.owner = owner
        self.repo = repo
        self.pull_number = pull_number
        self.title = title
        self.description = description


def get_pr_details() -> PRDetails:
    """Retrieves details of the pull request from GitHub Actions event payload."""
    with open(os.environ["GITHUB_EVENT_PATH"], "r") as f:
        event_data = json.load(f)
    repo_full_name = event_data["repository"]["full_name"]
    owner, repo = repo_full_name.split("/")
    pull_number = event_data["number"]

    repo = gh.get_repo(repo_full_name)
    pr = repo.get_pull(pull_number)

    return PRDetails(owner, repo.name, pull_number, pr.title, pr.body)


def get_diff(owner: str, repo: str, pull_number: int) -> str:
    """Fetches the diff of the pull request from GitHub API."""
    repo = gh.get_repo(f"{owner}/{repo}")
    pr = repo.get_pull(pull_number)
    commit = pr.get_commits().reversed[0]
    diff = ""
    for file in commit.files:
        try:
            # Try accessing 'content' first
            current_content = file.raw_data["content"]
        except KeyError:
            try:
                # If 'content' is missing, use 'blob_url'
                from urllib.request import urlopen
                with urlopen(file.raw_data["blob_url"]) as f:
                    current_content = f.read().decode('utf-8')
            except Exception as e:
                print(f"Error fetching content for {file.filename}: {e}")
                continue  # Skip this file if content retrieval fails

        # Generate the diff
        diff_lines = difflib.unified_diff(
            file.raw_data.get("content", "").splitlines(keepends=True),  # Handle potential missing 'content'
            current_content.splitlines(keepends=True),
            fromfile=file.raw_data.get("filename", "old_file"),
            tofile=file.filename
        )
        diff += ''.join(diff_lines) + "\n"
    return diff


def analyze_code(parsed_diff: List[Dict[str, Any]], pr_details: PRDetails) -> List[Dict[str, Any]]:
    """Analyzes the code changes using Gemini and generates review comments."""
    print("Parsed diff:", parsed_diff)
    comments = []
    for file_data in parsed_diff:
        file_path = file_data["path"]
        if file_path == "/dev/null":
            continue  # Ignore deleted files
        for hunk_data in file_data["hunks"]:
            hunk_content = "\n".join(hunk_data["lines"])
            prompt = create_prompt(file_path, hunk_content, pr_details)  # Adjust create_prompt accordingly
            print("Calling get_ai_response...")
            ai_response = get_ai_response(prompt)
<<<<<<< HEAD
            print("Calling get_ai_response finished")
=======
            print("get_ai_response finished!")
>>>>>>> 145b2aad
            if ai_response:
                # Adjust create_comment to use file_path and line numbers from hunk_data["lines"]
                new_comments = create_comment(file_path, hunk_data, ai_response)
                if new_comments:
                    print("New comments generated:", new_comments)
                    comments.extend(new_comments)
    print("Comments before returning:", comments)
    return comments


def create_prompt(file: PatchedFile, hunk: Hunk, pr_details: PRDetails) -> str:
    """Creates the prompt for the Gemini model."""
    return f"""Your task is reviewing pull requests. Instructions:
    - Do not give positive comments or compliments.
    - Provide comments and suggestions ONLY if there is something to improve, otherwise "reviews" should be an empty array.
    - Write the comment in GitHub Markdown format.
    - Use the given description only for the overall context and only comment the code.
    - IMPORTANT: NEVER suggest adding comments to the code.

Review the following code diff in the file "{file.path}" and take the pull request title and description into account when writing the response.
  
Pull request title: {pr_details.title}
Pull request description:

---
{pr_details.description}
---

Git diff to review:

```diff
{hunk.content}
{chr(10).join([f"{c.ln if c.ln else c.ln2} {c.content}" for c in hunk.changes])}
```
"""

def get_ai_response(prompt: str) -> List[Dict[str, str]]:
    """Sends the prompt to Gemini API and retrieves the response."""
    print("===== The promt sent to Gemini is: =====")
    print(prompt)
    try:
        response = gemini_client.generate_text(
            prompt=prompt,
            model="gemini-1.5-pro-002",
            temperature=0.2,
            max_output_tokens=700,
        )
        print(f"Raw Gemini response: {response.result}")  # Print raw response
        try:
            data = json.loads(response.result.strip())
            if "reviews" in data and isinstance(data["reviews"], list):
                reviews = data["reviews"]
                # Check if each review item has the required keys
                for review in reviews:
                    if not ("lineNumber" in review and "reviewComment" in review):
                        print(f"Incomplete review item: {review}")
                        return []
                print(reviews)
                return reviews
            else:
                print("Error: 'reviews' key not found or is not a list in Gemini response")
                return []
        except json.JSONDecodeError as e:
            print(f"Error decoding Gemini response: {e}")
            return []
    except Exception as e:
        print(f"Error during Gemini API call: {e}")
        return []

def create_comment(file: PatchedFile, hunk: Hunk, ai_responses: List[Dict[str, str]]) -> List[Dict[str, Any]]:
    """Creates comment objects from AI responses."""
    print("AI responses in create_comment:", ai_responses)
    comments = []
    for ai_response in ai_responses:
        try:
            line_number = hunk.source_start + int(ai_response["lineNumber"]) - 1
            print(f"Creating comment for line: {line_number}")  # Debugging print
            comments.append({
                "body": ai_response["reviewComment"],
                "path": file.path,
                "line": line_number,
            })
        except (KeyError, TypeError, ValueError) as e:  # Catch ValueError for line number conversion
            print(f"Error creating comment from AI response: {e}, Response: {ai_response}")
    return comments

def create_review_comment(
    owner: str,
    repo: str,
    pull_number: int,
    comments: List[Dict[str, Any]],
):
    """Submits the review comments to the GitHub API."""
    repo = gh.get_repo(f"{owner}/{repo}")
    pr = repo.get_pull(pull_number)
    pr.create_review(comments=comments, event="COMMENT")

def parse_diff(diff_str: str) -> List[Dict[str, Any]]:
    """Parses the diff string using difflib and returns a list of file changes."""
    files = []
    current_file = None
    diff_lines = diff_str.splitlines()
    for line in diff_lines:
        if line.startswith("--- a/"):
            current_file = {"path": line[6:], "hunks": []}
            files.append(current_file)
        elif line.startswith("+++ b/"):
            if current_file is not None:  # Check if current_file is initialized
                current_file["path"] = line[6:]
        elif line.startswith("@@"):
            if current_file is not None:  # Check if current_file is initialized
                hunk_header = line
                hunk_lines = []
                current_file["hunks"].append({"header": hunk_header, "lines": hunk_lines})
        elif current_file is not None and current_file["hunks"]:  # Check for both conditions
            current_file["hunks"][-1]["lines"].append(line)
    return files



def main():
    """Main function to execute the code review process."""
    pr_details = get_pr_details()
    event_data = json.load(open(os.environ["GITHUB_EVENT_PATH"], "r"))
    if event_data["action"] == "opened":
        diff = get_diff(pr_details.owner, pr_details.repo, pr_details.pull_number)
        #print("===== Diff =====:", diff)
        if not diff:
            print("No diff found")
            return

        parsed_diff = parse_diff(diff)

        exclude_patterns = os.environ.get("INPUT_EXCLUDE", "").split(",")
        print("===== exclude_patterns =====:", exclude_patterns)
        exclude_patterns = [s.strip() for s in exclude_patterns]

        filtered_diff = [
            file
            for file in parsed_diff
            if not any(fnmatch.fnmatch(file.path or "", pattern) for pattern in exclude_patterns)
        ]

        comments = analyze_code(filtered_diff, pr_details)
        if comments:
            create_review_comment(
                pr_details.owner, pr_details.repo, pr_details.pull_number, comments
            )
    elif event_data["action"] == "synchronize":
        diff = get_diff(pr_details.owner, pr_details.repo, pr_details.pull_number)
        print("===== Diff =====:", diff)
        if not diff:
            print("No diff found")
            return

        parsed_diff = parse_diff(diff)

        exclude_patterns = os.environ.get("INPUT_EXCLUDE", "").split(",")
        print("===== exclude_patterns =====:", exclude_patterns)
        exclude_patterns = [s.strip() for s in exclude_patterns]

        filtered_diff = [
            file
            for file in parsed_diff
            if not any(fnmatch.fnmatch(file.path or "", pattern) for pattern in exclude_patterns)
        ]

        comments = analyze_code(filtered_diff, pr_details)
        print("========== There are some comments on the PR ==========")
        print(comments)
        if comments:
            try:
                create_review_comment(
                    pr_details.owner, pr_details.repo, pr_details.pull_number, comments
                )
                print("***** Create-Alex-Comment *****")  # Debug print
            except Exception as e:
                print("Error in create_review_comment:", e)
    else:
        print("Unsupported event:", os.environ.get("GITHUB_EVENT_NAME"))
        return


if __name__ == "__main__":
    try:
        main()
    except Exception as error:
        print("Error:", error)<|MERGE_RESOLUTION|>--- conflicted
+++ resolved
@@ -81,11 +81,7 @@
             prompt = create_prompt(file_path, hunk_content, pr_details)  # Adjust create_prompt accordingly
             print("Calling get_ai_response...")
             ai_response = get_ai_response(prompt)
-<<<<<<< HEAD
             print("Calling get_ai_response finished")
-=======
-            print("get_ai_response finished!")
->>>>>>> 145b2aad
             if ai_response:
                 # Adjust create_comment to use file_path and line numbers from hunk_data["lines"]
                 new_comments = create_comment(file_path, hunk_data, ai_response)
